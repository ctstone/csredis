﻿using System;
using System.Collections.Generic;
using System.Globalization;
using System.IO;
using System.Linq;
using System.Text;

namespace CSRedis.Internal
{
    class RedisWriter
    {
        const char Bulk = (char)RedisMessage.Bulk;
        const char MultiBulk = (char)RedisMessage.MultiBulk;
        const string EOL = "\r\n";

        readonly RedisEncoding _encoding;

        public RedisWriter(RedisEncoding encoding)
        {
            _encoding = encoding;
        }

        public int Write(RedisCommand command, Stream stream)
        {
            string prepared = Prepare(command);
            byte[] data = _encoding.Encoding.GetBytes(prepared);
            stream.Write(data, 0, data.Length);
            return data.Length;
        }

<<<<<<< HEAD
        public int Write(RedisCommand command, byte[] buffer, int offset)
        {
            string prepared = Prepare(command);
            return _encoding.Encoding.GetBytes(prepared, 0, prepared.Length, buffer, offset);
=======

        void WriteBulk(object data)
        {
            if (data is byte[])
                WriteBulk(data as byte[]);
            else if (data is String)
                WriteBulk(data as String);
            else
                WriteBulk(string.Format(CultureInfo.InvariantCulture, "{0}", data));
        }
        Task WriteBulkAsync(object data)
        {
            if (data is byte[])
                return WriteBulkAsync(data as byte[]);
            else if (data is String)
                return WriteBulkAsync(data as String);
            else
                return WriteBulkAsync(string.Format(CultureInfo.InvariantCulture, "{0}", data));
>>>>>>> 81ea387d
        }

        static string Prepare(RedisCommand command)
        {
            var parts = command.Command.Split(' ');
            int length = parts.Length + command.Arguments.Length;
            StringBuilder sb = new StringBuilder();
            sb.Append(MultiBulk).Append(length).Append(EOL);

            foreach (var part in parts)
                sb.Append(Bulk).Append(part.Length).Append(EOL).Append(part).Append(EOL);

            foreach (var arg in command.Arguments)
                sb.Append(Bulk).Append(arg.ToString().Length).Append(EOL).Append(arg).Append(EOL);

            return sb.ToString();
        }
    }
}<|MERGE_RESOLUTION|>--- conflicted
+++ resolved
@@ -28,31 +28,10 @@
             return data.Length;
         }
 
-<<<<<<< HEAD
         public int Write(RedisCommand command, byte[] buffer, int offset)
         {
             string prepared = Prepare(command);
             return _encoding.Encoding.GetBytes(prepared, 0, prepared.Length, buffer, offset);
-=======
-
-        void WriteBulk(object data)
-        {
-            if (data is byte[])
-                WriteBulk(data as byte[]);
-            else if (data is String)
-                WriteBulk(data as String);
-            else
-                WriteBulk(string.Format(CultureInfo.InvariantCulture, "{0}", data));
-        }
-        Task WriteBulkAsync(object data)
-        {
-            if (data is byte[])
-                return WriteBulkAsync(data as byte[]);
-            else if (data is String)
-                return WriteBulkAsync(data as String);
-            else
-                return WriteBulkAsync(string.Format(CultureInfo.InvariantCulture, "{0}", data));
->>>>>>> 81ea387d
         }
 
         static string Prepare(RedisCommand command)
@@ -66,7 +45,7 @@
                 sb.Append(Bulk).Append(part.Length).Append(EOL).Append(part).Append(EOL);
 
             foreach (var arg in command.Arguments)
-                sb.Append(Bulk).Append(arg.ToString().Length).Append(EOL).Append(arg).Append(EOL);
+                sb.Append(Bulk).Append(String.Format(CultureInfo.InvariantCulture, "{0}", arg).Length).Append(EOL).Append(arg).Append(EOL);
 
             return sb.ToString();
         }
